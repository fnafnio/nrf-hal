--- conflicted
+++ resolved
@@ -126,7 +126,6 @@
             w
         });
 
-<<<<<<< HEAD
         self.saadc.ch[self.channel]
             .pselp
             .write(|w| w.pselp().variant(pselp.into()));
@@ -157,6 +156,10 @@
 
         while self.saadc.events_end.read().bits() == 0 {}
         self.saadc.events_end.reset();
+        // Calibrate
+        saadc.events_calibratedone.reset();
+        saadc.tasks_calibrateoffset.write(|w| unsafe { w.bits(1) });
+        while saadc.events_calibratedone.read().bits() == 0 {}
 
         // Will only occur if more than one channel has been enabled.
         if self.saadc.result.amount.read().bits() != 1 {
@@ -182,12 +185,6 @@
             Variant::Val(Resolution::_14BIT) => 16384,
             _ => unreachable!(),
         } / mode;
-=======
-        // Calibrate
-        saadc.events_calibratedone.reset();
-        saadc.tasks_calibrateoffset.write(|w| unsafe { w.bits(1) });
-        while saadc.events_calibratedone.read().bits() == 0 {}
->>>>>>> aae17943
 
         let gain = match self.saadc.ch[self.channel].config.read().gain().variant() {
             Gain::GAIN1_6 => (1, 6),
@@ -337,13 +334,9 @@
             6 => self.saadc.ch[0].pselp.write(|w| w.pselp().analog_input6()),
             7 => self.saadc.ch[0].pselp.write(|w| w.pselp().analog_input7()),
             #[cfg(not(feature = "9160"))]
-<<<<<<< HEAD
-            8 => self.saadc.ch[0].pselp.write(|w| w.pselp().vdd()),
-=======
             8 => self.0.ch[0].pselp.write(|w| w.pselp().vdd()),
             #[cfg(any(feature = "52833", feature = "52840"))]
             13 => self.0.ch[0].pselp.write(|w| w.pselp().vddhdiv5()),
->>>>>>> aae17943
             // This can never happen the only analog pins have already been defined
             // PAY CLOSE ATTENTION TO ANY CHANGES TO THIS IMPL OR THE `channel_mappings!` MACRO
             _ => unsafe { unreachable_unchecked() },
@@ -432,7 +425,6 @@
 /// Channel that doesn't sample a pin, but the internal VDD voltage.
 pub struct InternalVdd;
 
-<<<<<<< HEAD
 macro_rules! psel_mappings {
     ( $($psel:ident => $pin:ident,)*) => {
         $(
@@ -461,7 +453,6 @@
     ANALOGINPUT6 => P0_30,
     ANALOGINPUT7 => P0_31,
 }
-=======
 #[cfg(any(feature = "52833", feature = "52840"))]
 impl Channel<Saadc> for InternalVddHdiv5 {
     type ID = u8;
@@ -473,5 +464,4 @@
 
 #[cfg(any(feature = "52833", feature = "52840"))]
 /// The voltage on the VDDH pin, divided by 5.
-pub struct InternalVddHdiv5;
->>>>>>> aae17943
+pub struct InternalVddHdiv5;